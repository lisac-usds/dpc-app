package gov.cms.dpc.web;

import ca.mestevens.java.configuration.bundle.TypesafeConfigurationBundle;
import com.hubspot.dropwizard.guicier.GuiceBundle;
<<<<<<< HEAD
import com.squarespace.jersey2.guice.JerseyGuiceUtils;
import gov.cms.dpc.attribution.engine.AttributionEngineModule;
import gov.cms.dpc.fhir.FHIRModule;
=======
import gov.cms.dpc.aggregation.bbclient.BlueButtonClientModule;
import gov.cms.dpc.attribution.AttributionModule;
>>>>>>> a2baaab6
import gov.cms.dpc.queue.JobQueueModule;
import io.dropwizard.Application;
import io.dropwizard.setup.Bootstrap;
import io.dropwizard.setup.Environment;

public class DPCWebApplication extends Application<DPWebConfiguration> {

    public static void main(final String[] args) throws Exception {
        new DPCWebApplication().run(args);
    }

    @Override
    public String getName() {
        return "DPC Web API";
    }

    @Override
    public void initialize(final Bootstrap<DPWebConfiguration> bootstrap) {
        // This is required for Guice to load correctly. Not entirely sure why
        // https://github.com/dropwizard/dropwizard/issues/1772
        JerseyGuiceUtils.reset();
        GuiceBundle<DPWebConfiguration> guiceBundle = GuiceBundle.defaultBuilder(DPWebConfiguration.class)
<<<<<<< HEAD
                .modules(new DPCAppModule(), new JobQueueModule(), new FHIRModule())
=======
                .modules(new DPCAppModule(), new JobQueueModule(), new AttributionModule(), new BlueButtonClientModule())
>>>>>>> a2baaab6
                .build();

        bootstrap.addBundle(guiceBundle);
        bootstrap.addBundle(new TypesafeConfigurationBundle());
    }

    @Override
    public void run(final DPWebConfiguration configuration,
                    final Environment environment) {
        // Not used yet
    }
}<|MERGE_RESOLUTION|>--- conflicted
+++ resolved
@@ -2,14 +2,9 @@
 
 import ca.mestevens.java.configuration.bundle.TypesafeConfigurationBundle;
 import com.hubspot.dropwizard.guicier.GuiceBundle;
-<<<<<<< HEAD
 import com.squarespace.jersey2.guice.JerseyGuiceUtils;
-import gov.cms.dpc.attribution.engine.AttributionEngineModule;
 import gov.cms.dpc.fhir.FHIRModule;
-=======
 import gov.cms.dpc.aggregation.bbclient.BlueButtonClientModule;
-import gov.cms.dpc.attribution.AttributionModule;
->>>>>>> a2baaab6
 import gov.cms.dpc.queue.JobQueueModule;
 import io.dropwizard.Application;
 import io.dropwizard.setup.Bootstrap;
@@ -32,11 +27,7 @@
         // https://github.com/dropwizard/dropwizard/issues/1772
         JerseyGuiceUtils.reset();
         GuiceBundle<DPWebConfiguration> guiceBundle = GuiceBundle.defaultBuilder(DPWebConfiguration.class)
-<<<<<<< HEAD
-                .modules(new DPCAppModule(), new JobQueueModule(), new FHIRModule())
-=======
-                .modules(new DPCAppModule(), new JobQueueModule(), new AttributionModule(), new BlueButtonClientModule())
->>>>>>> a2baaab6
+                .modules(new DPCAppModule(), new JobQueueModule(), new FHIRModule(), new BlueButtonClientModule())
                 .build();
 
         bootstrap.addBundle(guiceBundle);
